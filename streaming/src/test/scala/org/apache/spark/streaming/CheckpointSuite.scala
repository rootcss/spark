/*
 * Licensed to the Apache Software Foundation (ASF) under one or more
 * contributor license agreements.  See the NOTICE file distributed with
 * this work for additional information regarding copyright ownership.
 * The ASF licenses this file to You under the Apache License, Version 2.0
 * (the "License"); you may not use this file except in compliance with
 * the License.  You may obtain a copy of the License at
 *
 *    http://www.apache.org/licenses/LICENSE-2.0
 *
 * Unless required by applicable law or agreed to in writing, software
 * distributed under the License is distributed on an "AS IS" BASIS,
 * WITHOUT WARRANTIES OR CONDITIONS OF ANY KIND, either express or implied.
 * See the License for the specific language governing permissions and
 * limitations under the License.
 */

package org.apache.spark.streaming

import dstream.FileInputDStream
import org.apache.spark.streaming.StreamingContext._
import java.io.File

import scala.collection.mutable.ArrayBuffer
import scala.reflect.ClassTag

import org.apache.commons.io.FileUtils
import org.scalatest.BeforeAndAfter

import com.google.common.io.Files

import org.apache.spark.streaming.StreamingContext.toPairDStreamFunctions
import org.apache.spark.streaming.dstream.FileInputDStream
import org.apache.spark.streaming.util.ManualClock



/**
 * This test suites tests the checkpointing functionality of DStreams -
 * the checkpointing of a DStream's RDDs as well as the checkpointing of
 * the whole DStream graph.
 */
class CheckpointSuite extends TestSuiteBase {

<<<<<<< HEAD
  before {
=======
  var ssc: StreamingContext = null

  override def batchDuration = Milliseconds(500)

  override def actuallyWait = true // to allow checkpoints to be written

  override def beforeFunction() {
    super.beforeFunction()
>>>>>>> ad3dfd15
    FileUtils.deleteDirectory(new File(checkpointDir))
  }

  override def afterFunction() {
    super.afterFunction()
    if (ssc != null) ssc.stop()
    FileUtils.deleteDirectory(new File(checkpointDir))
  }

  test("basic rdd checkpoints + dstream graph checkpoint recovery") {

    assert(batchDuration === Milliseconds(500), "batchDuration for this test must be 1 second")

    conf.set("spark.streaming.clock", "org.apache.spark.streaming.util.ManualClock")

    val stateStreamCheckpointInterval = Seconds(1)

    // this ensure checkpointing occurs at least once
    val firstNumBatches = (stateStreamCheckpointInterval / batchDuration).toLong * 2
    val secondNumBatches = firstNumBatches

    // Setup the streams
    val input = (1 to 10).map(_ => Seq("a")).toSeq
    val operation = (st: DStream[String]) => {
      val updateFunc = (values: Seq[Int], state: Option[Int]) => {
        Some((values.foldLeft(0)(_ + _) + state.getOrElse(0)))
      }
      st.map(x => (x, 1))
      .updateStateByKey(updateFunc)
      .checkpoint(stateStreamCheckpointInterval)
      .map(t => (t._1, t._2))
    }
    var ssc = setupStreams(input, operation)
    var stateStream = ssc.graph.getOutputStreams().head.dependencies.head.dependencies.head

    // Run till a time such that at least one RDD in the stream should have been checkpointed,
    // then check whether some RDD has been checkpointed or not
    ssc.start()
    advanceTimeWithRealDelay(ssc, firstNumBatches)
    logInfo("Checkpoint data of state stream = \n" + stateStream.checkpointData)
    assert(!stateStream.checkpointData.checkpointFiles.isEmpty, "No checkpointed RDDs in state stream before first failure")
    stateStream.checkpointData.checkpointFiles.foreach {
      case (time, data) => {
        val file = new File(data.toString)
        assert(file.exists(), "Checkpoint file '" + file +"' for time " + time + " for state stream before first failure does not exist")
      }
    }

    // Run till a further time such that previous checkpoint files in the stream would be deleted
    // and check whether the earlier checkpoint files are deleted
    val checkpointFiles = stateStream.checkpointData.checkpointFiles.map(x => new File(x._2))
    advanceTimeWithRealDelay(ssc, secondNumBatches)
    checkpointFiles.foreach(file => assert(!file.exists, "Checkpoint file '" + file + "' was not deleted"))
    ssc.stop()

    // Restart stream computation using the checkpoint file and check whether
    // checkpointed RDDs have been restored or not
    ssc = new StreamingContext(checkpointDir)
    stateStream = ssc.graph.getOutputStreams().head.dependencies.head.dependencies.head
    logInfo("Restored data of state stream = \n[" + stateStream.generatedRDDs.mkString("\n") + "]")
    assert(!stateStream.generatedRDDs.isEmpty, "No restored RDDs in state stream after recovery from first failure")


    // Run one batch to generate a new checkpoint file and check whether some RDD
    // is present in the checkpoint data or not
    ssc.start()
    advanceTimeWithRealDelay(ssc, 1)
    assert(!stateStream.checkpointData.checkpointFiles.isEmpty, "No checkpointed RDDs in state stream before second failure")
    stateStream.checkpointData.checkpointFiles.foreach {
      case (time, data) => {
        val file = new File(data.toString)
        assert(file.exists(),
          "Checkpoint file '" + file +"' for time " + time + " for state stream before seconds failure does not exist")
      }
    }
    ssc.stop()

    // Restart stream computation from the new checkpoint file to see whether that file has
    // correct checkpoint data
    ssc = new StreamingContext(checkpointDir)
    stateStream = ssc.graph.getOutputStreams().head.dependencies.head.dependencies.head
    logInfo("Restored data of state stream = \n[" + stateStream.generatedRDDs.mkString("\n") + "]")
    assert(!stateStream.generatedRDDs.isEmpty, "No restored RDDs in state stream after recovery from second failure")

    // Adjust manual clock time as if it is being restarted after a delay; this is a hack because
    // we modify the conf object, but it works for this one property
    ssc.conf.set("spark.streaming.manualClock.jump", (batchDuration.milliseconds * 7).toString)
    ssc.start()
    advanceTimeWithRealDelay(ssc, 4)
    ssc.stop()
    System.clearProperty("spark.streaming.manualClock.jump")
    ssc = null
  }

  // This tests whether the systm can recover from a master failure with simple
  // non-stateful operations. This assumes as reliable, replayable input
  // source - TestInputDStream.
  test("recovery with map and reduceByKey operations") {
    testCheckpointedOperation(
      Seq( Seq("a", "a", "b"), Seq("", ""), Seq(), Seq("a", "a", "b"), Seq("", ""), Seq() ),
      (s: DStream[String]) => s.map(x => (x, 1)).reduceByKey(_ + _),
      Seq( Seq(("a", 2), ("b", 1)), Seq(("", 2)), Seq(), Seq(("a", 2), ("b", 1)), Seq(("", 2)), Seq() ),
      3
    )
  }


  // This tests whether the ReduceWindowedDStream's RDD checkpoints works correctly such
  // that the system can recover from a master failure. This assumes as reliable,
  // replayable input source - TestInputDStream.
  test("recovery with invertible reduceByKeyAndWindow operation") {
    val n = 10
    val w = 4
    val input = (1 to n).map(_ => Seq("a")).toSeq
    val output = Seq(Seq(("a", 1)), Seq(("a", 2)), Seq(("a", 3))) ++ (1 to (n - w + 1)).map(x => Seq(("a", 4)))
    val operation = (st: DStream[String]) => {
      st.map(x => (x, 1))
        .reduceByKeyAndWindow(_ + _, _ - _, batchDuration * w, batchDuration)
        .checkpoint(batchDuration * 2)
    }
    testCheckpointedOperation(input, operation, output, 7)
  }


  // This tests whether the StateDStream's RDD checkpoints works correctly such
  // that the system can recover from a master failure. This assumes as reliable,
  // replayable input source - TestInputDStream.
  test("recovery with updateStateByKey operation") {
    val input = (1 to 10).map(_ => Seq("a")).toSeq
    val output = (1 to 10).map(x => Seq(("a", x))).toSeq
    val operation = (st: DStream[String]) => {
      val updateFunc = (values: Seq[Int], state: Option[Int]) => {
        Some((values.foldLeft(0)(_ + _) + state.getOrElse(0)))
      }
      st.map(x => (x, 1))
        .updateStateByKey(updateFunc)
        .checkpoint(batchDuration * 2)
        .map(t => (t._1, t._2))
    }
    testCheckpointedOperation(input, operation, output, 7)
  }

  // This tests whether file input stream remembers what files were seen before
  // the master failure and uses them again to process a large window operation.
  // It also tests whether batches, whose processing was incomplete due to the
  // failure, are re-processed or not.
  test("recovery with file input stream") {
    // Set up the streaming context and input streams
    val testDir = Files.createTempDir()
    var ssc = new StreamingContext(master, framework, Seconds(1))
    ssc.checkpoint(checkpointDir)
    val fileStream = ssc.textFileStream(testDir.toString)
    // Making value 3 take large time to process, to ensure that the master
    // shuts down in the middle of processing the 3rd batch
    val mappedStream = fileStream.map(s => {
      val i = s.toInt
      if (i == 3) Thread.sleep(2000)
      i
    })

    // Reducing over a large window to ensure that recovery from master failure
    // requires reprocessing of all the files seen before the failure
    val reducedStream = mappedStream.reduceByWindow(_ + _, Seconds(30), Seconds(1))
    val outputBuffer = new ArrayBuffer[Seq[Int]]
    var outputStream = new TestOutputStream(reducedStream, outputBuffer)
    ssc.registerOutputStream(outputStream)
    ssc.start()

    // Create files and advance manual clock to process them
    //var clock = ssc.scheduler.clock.asInstanceOf[ManualClock]
    Thread.sleep(1000)
    for (i <- Seq(1, 2, 3)) {
      FileUtils.writeStringToFile(new File(testDir, i.toString), i.toString + "\n")
      // wait to make sure that the file is written such that it gets shown in the file listings
      Thread.sleep(1000)
    }
    logInfo("Output = " + outputStream.output.mkString(","))
    assert(outputStream.output.size > 0, "No files processed before restart")
    ssc.stop()

    // Verify whether files created have been recorded correctly or not
    var fileInputDStream = ssc.graph.getInputStreams().head.asInstanceOf[FileInputDStream[_, _, _]]
    def recordedFiles = fileInputDStream.files.values.flatMap(x => x)
    assert(!recordedFiles.filter(_.endsWith("1")).isEmpty)
    assert(!recordedFiles.filter(_.endsWith("2")).isEmpty)
    assert(!recordedFiles.filter(_.endsWith("3")).isEmpty)

    // Create files while the master is down
    for (i <- Seq(4, 5, 6)) {
      FileUtils.writeStringToFile(new File(testDir, i.toString), i.toString + "\n")
      Thread.sleep(1000)
    }

    // Recover context from checkpoint file and verify whether the files that were
    // recorded before failure were saved and successfully recovered
    logInfo("*********** RESTARTING ************")
    ssc = new StreamingContext(checkpointDir)
    fileInputDStream = ssc.graph.getInputStreams().head.asInstanceOf[FileInputDStream[_, _, _]]
    assert(!recordedFiles.filter(_.endsWith("1")).isEmpty)
    assert(!recordedFiles.filter(_.endsWith("2")).isEmpty)
    assert(!recordedFiles.filter(_.endsWith("3")).isEmpty)

    // Restart stream computation
    ssc.start()
    for (i <- Seq(7, 8, 9)) {
      FileUtils.writeStringToFile(new File(testDir, i.toString), i.toString + "\n")
      Thread.sleep(1000)
    }
    Thread.sleep(1000)
    logInfo("Output = " + outputStream.output.mkString("[", ", ", "]"))
    assert(outputStream.output.size > 0, "No files processed after restart")
    ssc.stop()

    // Verify whether files created while the driver was down have been recorded or not
    assert(!recordedFiles.filter(_.endsWith("4")).isEmpty)
    assert(!recordedFiles.filter(_.endsWith("5")).isEmpty)
    assert(!recordedFiles.filter(_.endsWith("6")).isEmpty)

    // Verify whether new files created after recover have been recorded or not
    assert(!recordedFiles.filter(_.endsWith("7")).isEmpty)
    assert(!recordedFiles.filter(_.endsWith("8")).isEmpty)
    assert(!recordedFiles.filter(_.endsWith("9")).isEmpty)

    // Append the new output to the old buffer
    outputStream = ssc.graph.getOutputStreams().head.asInstanceOf[TestOutputStream[Int]]
    outputBuffer ++= outputStream.output

    val expectedOutput = Seq(1, 3, 6, 10, 15, 21, 28, 36, 45)
    logInfo("--------------------------------")
    logInfo("output, size = " + outputBuffer.size)
    outputBuffer.foreach(x => logInfo("[" + x.mkString(",") + "]"))
    logInfo("expected output, size = " + expectedOutput.size)
    expectedOutput.foreach(x => logInfo("[" + x + "]"))
    logInfo("--------------------------------")

    // Verify whether all the elements received are as expected
    val output = outputBuffer.flatMap(x => x)
    assert(output.contains(6))  // To ensure that the 3rd input (i.e., 3) was processed
    output.foreach(o =>         // To ensure all the inputs are correctly added cumulatively
      assert(expectedOutput.contains(o), "Expected value " + o + " not found")
    )
    // To ensure that all the inputs were received correctly
    assert(expectedOutput.last === output.last)
  }


  /**
   * Tests a streaming operation under checkpointing, by restarting the operation
   * from checkpoint file and verifying whether the final output is correct.
   * The output is assumed to have come from a reliable queue which an replay
   * data as required.
   *
   * NOTE: This takes into consideration that the last batch processed before
   * master failure will be re-processed after restart/recovery.
   */
  def testCheckpointedOperation[U: ClassTag, V: ClassTag](
    input: Seq[Seq[U]],
    operation: DStream[U] => DStream[V],
    expectedOutput: Seq[Seq[V]],
    initialNumBatches: Int
  ) {

    // Current code assumes that:
    // number of inputs = number of outputs = number of batches to be run
    val totalNumBatches = input.size
    val nextNumBatches = totalNumBatches - initialNumBatches
    val initialNumExpectedOutputs = initialNumBatches
    val nextNumExpectedOutputs = expectedOutput.size - initialNumExpectedOutputs + 1
    // because the last batch will be processed again

    // Do the computation for initial number of batches, create checkpoint file and quit
    ssc = setupStreams[U, V](input, operation)
    ssc.start()
    val output = advanceTimeWithRealDelay[V](ssc, initialNumBatches)
    ssc.stop()
    verifyOutput[V](output, expectedOutput.take(initialNumBatches), true)
    Thread.sleep(1000)

    // Restart and complete the computation from checkpoint file
    logInfo(
      "\n-------------------------------------------\n" +
      "        Restarting stream computation          " +
      "\n-------------------------------------------\n"
    )
    ssc = new StreamingContext(checkpointDir)
    System.clearProperty("spark.driver.port")
    System.clearProperty("spark.hostPort")
    ssc.start()
    val outputNew = advanceTimeWithRealDelay[V](ssc, nextNumBatches)
    // the first element will be re-processed data of the last batch before restart
    verifyOutput[V](outputNew, expectedOutput.takeRight(nextNumExpectedOutputs), true)
    ssc.stop()
    ssc = null
  }

  /**
   * Advances the manual clock on the streaming scheduler by given number of batches.
   * It also waits for the expected amount of time for each batch.
   */
  def advanceTimeWithRealDelay[V: ClassTag](ssc: StreamingContext, numBatches: Long): Seq[Seq[V]] = {
    val clock = ssc.scheduler.clock.asInstanceOf[ManualClock]
    logInfo("Manual clock before advancing = " + clock.time)
    for (i <- 1 to numBatches.toInt) {
      clock.addToTime(batchDuration.milliseconds)
      Thread.sleep(batchDuration.milliseconds)
    }
    logInfo("Manual clock after advancing = " + clock.time)
    Thread.sleep(batchDuration.milliseconds)

    val outputStream = ssc.graph.getOutputStreams.head.asInstanceOf[TestOutputStreamWithPartitions[V]]
    outputStream.output.map(_.flatten)
  }
}<|MERGE_RESOLUTION|>--- conflicted
+++ resolved
@@ -42,9 +42,6 @@
  */
 class CheckpointSuite extends TestSuiteBase {
 
-<<<<<<< HEAD
-  before {
-=======
   var ssc: StreamingContext = null
 
   override def batchDuration = Milliseconds(500)
@@ -53,7 +50,6 @@
 
   override def beforeFunction() {
     super.beforeFunction()
->>>>>>> ad3dfd15
     FileUtils.deleteDirectory(new File(checkpointDir))
   }
 
